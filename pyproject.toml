--- conflicted
+++ resolved
@@ -5,11 +5,7 @@
 
 [project]
 name = "modular_sdk"
-<<<<<<< HEAD
 version = "6.0.0"
-=======
-version = "5.1.7"
->>>>>>> 1b6824ba
 authors = [
     {name = "EPAM Systems", email = "support@syndicate.team"}
 ]
