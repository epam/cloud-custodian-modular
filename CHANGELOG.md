--- conflicted
+++ resolved
@@ -4,7 +4,6 @@
 The format is based on [Keep a Changelog](https://keepachangelog.com/en/1.0.0/),
 and this project adheres to [Semantic Versioning](https://semver.org/spec/v2.0.0.html).
 
-<<<<<<< HEAD
 # [2.3.0] - 2023-09-12
 - redid mark_deleted in application_service & parent_service. Now these 
   methods update items in DB. You don't need to call .save() afterwards
@@ -23,7 +22,7 @@
   
   and some other methods though they're not that "high level"
 - added `deprecated` decorator to mark methods that should not be used
-=======
+
 # [2.2.6] - 2023-09-20
 - integrated job service into modular job tracer
 - handle Decimal for on-prem update recursively
@@ -33,7 +32,6 @@
   methods for tenant_settings_service;
 - added method `get` to tenant_settings_service
 - create an item in MongoDB in case it does not exist after performing .update
->>>>>>> 51185198
 
 # [2.2.4] - 2023-09-19
 - Fix unhandled exception in `get_by_id` method in `JobService`
