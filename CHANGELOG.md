# Changelog
All notable changes to this project will be documented in this file.

The format is based on [Keep a Changelog](https://keepachangelog.com/en/1.0.0/),
and this project adheres to [Semantic Versioning](https://semver.org/spec/v2.0.0.html).

# [3.3.7] - 2023-11-28
<<<<<<< HEAD
- add `RIGHTSIZER_LICENSES` application type
=======
- do not scan parents when we remove application
>>>>>>> 9fc7ced2

# [3.3.6] - 2023-11-14
- remove K8S application meta dataclass because it's empty

# [3.3.5] - 2023-11-13
- remove not used `K8S_SERVICE_ACCOUNT` application type

# [3.3.4] - 2023-11-13
- fix page size in PynamoToMongoDBAdapter

# [3.3.3] - 2023-11-02
- add `tenant_name` to Parent dto

# [3.3.2] - 2023-10-16
- minor fixes

# [3.3.1] - 2023-10-16
- removed `cid-index` from Parent model

# [3.3.0] - 2023-09-12
- redid mark_deleted in application_service & parent_service. Now these 
  methods update items in DB. You don't need to call .save() afterwards
- added (temporarily ethereal) application_id index to parent. It's currently 
  not used because it does not exist in DB but once it's added to DB it 
  should be immediately taken to advantage of
- added `cid-s-index` (customer_id, scope) index to Parent model. It's used 
  in order to adjust connections between tenants and parents
- added new public methods to parent_service which use `cid-s-index`:
  - create_all_scope
  - create_tenant_scope
  - get_by_tenant_scope
  - get_by_all_scope
  - get_linked_parent_by_tenant
  - get_linked_parent
  
  and some other methods though they're not that "high level"
- added `deprecated` decorator to mark methods that should not be used

# [3.2.0] - 2023-10-03
- Requests signature changed(maestro-user-identifier added to the signature)

# [3.1.0] - 2023-10-03
- Added ThreadLocalStorageService

# [3.0.0] - 2023-09-26
- Added Python 3.10 compatibility
- Updated libraries version
- File setup.cfg brought to compatibility with new setuptools syntax

# [2.2.6] - 2023-09-20
- integrated job service into modular job tracer
- handle Decimal for on-prem update recursively

# [2.2.5] - 2023-09-20
- added `limit` attribute to `i_get_by_tenant` and `i_get_by_key` 
  methods for tenant_settings_service;
- added method `get` to tenant_settings_service
- create an item in MongoDB in case it does not exist after performing .update

# [2.2.4] - 2023-09-19
- Fix unhandled exception in `get_by_id` method in `JobService`

# [2.2.3] - 2023-09-11
- Fix an issue related to bug in encrypt method in case if parameter was not passed
- Fix an issue related to bug in get_signed_headers method in case if parameter was not passed
- Add `JobService`

# [2.2.2] - 2023-08-29
- Fix update action for PynamoTOMondoDBAdapter. Now if you use update, the 
  python instance will be updated as well.
- fix save method for batch_write for PynamoTOMondoDBAdapter
- Fix PynamoTOMondoDBAdapter.count action. Now it can accept
  filter_condition and range_key_condition
- Fix attributes_to_get (UnicodeAttribute is not hashable)

# [2.2.1] - 2023-08-07
- Fix a bug with PynamoTOMondoDBAdapter startswith condition
- add `separators=(",", ":")` to json.dumps to make the payload a bit smaller

# [2.2.0] - 2023-08-03
* add `RIGHTSIZER_LICENSES` parent type
* add `RIGHTSIZER_LICENSES` parent `pid` map key
* add `cloud` and `rate_limit` parameters to 
  `tenant_service.i_get_tenant_by_customer()`

# [2.1.6] - 2023-08-03
* Add `CUSTODIAN_ACCESS` parent type and `CUSTODIAN_ACCESS` tenant parent map 
  type
* Fix a bug when range_key_conditions for NumberAttributes did not work for MongoDB
* Fix google credentials project id
* added `job-started_at-index` GSI to the `ModularJobs` table

# [2.1.5] - 2023-07-26
* Application and Parent models were updated with new attributes:
  * creation timestamp - `ct`
  * update timestamp - `ut`
  * deletion timestamp - `dt`

# [2.1.4] - 2023-06-30
* Update setup.cfg

# [2.1.3] - 2023-06-22
* RabbitMQApplicationMeta: change config user key to `maestro_user`

# [2.1.2] - 2023-06-21
* MaestroRabbitMQTransport: change config user key to `maestro_user`

# [2.1.1] - 2023-06-21
* imports unification: update imports to use `modular_sdk` as a root

# [2.1.0] - 2023-06-14
* fix a bug with mongoDB specific types in PynamoToMongoDB adapter. 
  Now method `from_json` performs the full deep deserialization of MongoDB 
  json the same way it does it to DynamoDB JSON. Unknown types will be proxied.

# [2.0.2] - 2023-05-29
* add `AccessMeta` class which declares common model for access data to 
  another api. It contains host, port, schema and path prefix.

# [2.0.1] - 2023-05-22
* added support of applications with type `RABBITMQ`. Added code to resolve 
  credentials for such application to maestro_credentials_service.
* tenant id is returned in `account_id` attribute instead of `project` in method `get_dto`;
* Add boolean validation for settings with `_ARE_` part in setting name
* Add integer validation for settings which ends with `_LONG` or `_INT`

# [2.0.0] - 2023-05-09
* redundant API of services for the following entities was removed: Application, Parent, Tenant, Region, Customer 

# [1.4.5] - 2023-05-04
* add an ability to assume a chain of roles before querying DynamoDB and SSM. 
  Now `modular_assume_role_arn` can contain a list or role arns, split by `,`
* rewrite `BaseSafeUpdateModel` so that it could handle nested map and 
  list attributes;
* implement `update` for `PynamoToMongoDbAdapter`

# [1.4.4] - 2023-05-03
* deem all the regions where `act` attribute is absent - active within an 
  active tenant
* add an ability to use dynamic account id for applications with type AWS_ROLE

# [1.4.3] - 2023-04-24
* added ability to send a batch of requests 

# [1.4.2] - 2023-04-20
* rework encryption and decryption flow for interaction with M3 Server via RabbitMQ

# [1.4.1] - 2023-04-19
* fixed sqs service: in case `queue_url` is not set to envs a message will 
  not be sent. A warning will be shown;

# [1.4.0] - 2023-04-10
* added `maestro_credentials_service` to retrieve credentials from 
  Maestro Applications;
* added `EnvironmentContext` class to export some environment variables 
  temporarily;

# [1.3.14] - 2023-04-07
* add more parameters to `i_get_parent_by_customer`: `is_deleted`, 
  `meta_conditions`, `limit`, `last_evaluted_key`;
* added `get_parent_id` to `Tenant` model;

# [1.3.13] - 2023-04-05
* add setting deletion date (`dd`) on parent/application delete
* remove conditions converted from PynamoToMongoDBAdapter and write a
  new one which supports all the existing conditions from PynamoDB as
  well as nested attributes.

# [1.3.12] - 2023-03-31
* tenant_service: implement methods to add/remove parent id from 
  tenant parent map (pid)
* add limit and last_evaluated_key attrs to get_tenants_by_parent_id. 
  Optimize parent_service.delete

# [1.3.11] - 2023-03-27
* rework validations for setting service in add/update actions

# [1.3.10] - 2023-03-24
* add `RIGHTSIZER` type to list of supported types of Parent 
* update dependency versions

# [1.3.9] - 2023-03-22
* add `RIGHTSIZER` type to list of supported types of Application 

# [1.3.8] - 2023-03-22
* add `MODULARJobs` table 

# [1.3.7] - 2023-03-21
* fix a bug associated with incorrect group name resolving for setting service

# [1.3.6] - 2023-03-17
* compress message if `compressed` parameter in `_build_message` method is `True`

# [1.3.5] - 2023-03-16
* hide `is_permitted_to_start` check before writing to `Jobs` table
* make `compressed` parameter in `pre_process_request` function optional 

# [1.3.4] - 2023-03-14
* add ability to specify `compressed` header for requests with zipped data
* add `attributes_to_get` param to `i_get_by_dntl` and `i_get_by_acc` functions

# [1.3.3] - 2023-02-22
* add ability to manage Settings collection items via setting service 
* Add log events into rabbit_transport service
* Raise version of the `cryptography` library: 3.4.7 -> 39.0.1

# [1.3.2] - 2023-02-01
* add ability to interact with Maestro server via remote execution service
* refactored a bit, added missing attributes to Application model. 
  Added `ModularAssumeRoleClient` descriptor which simulates boto3 client but 
  uses temp credentials obtained by assuming modular_assume_role_arn;
* Fix bugs with tenants, add an alternative method to create region
  (which does not perform full table scan) (currently experimental, used only by Custodian)
* Remove inner instance from `MODULAR` and use SingletonMeta. This makes to
  code clearer and IDEA hints work
* Added `get_region_by_native_name` to region service;

# [1.3.1] - 2023-01-16
* fix resolving of nested MapAttributes where Python's var name differs from 
  attribute's `attr_name` parameter for Tenant model in MongoDB;
* add `contacts`, `DisplayNameToLowerCloudIndex`, `ProjectIndex` to Tenants model


## [1.3.0] - 2022-12-13
* Add util to trace Jobs execution result 
* Add util to trace Runtime/ScheduleRuntime segment execution result

# [1.2.0] - 2022-11-22
* fix limit and last evaluated key in PynamoDBToPymongoAdapter and refactor a bit
* add `limit` and `last_evaluated_key` params to `i_get_tenant_by_customer` 
  and `scan_tenants` methods in tenant service;
* refactor `BaseModel` and add an ability for potential users of SDK to 
  use the PynamoToMongoAdapter and BaseModel from SDK, providing their 
  MongoDB credentials and url

# [1.1.1] - 2022-11-09
* fixed expiration in cross-account access;
* added `classproperty` decorator to helpers;
* added new possible env `modular_AWS_REGION`. It has priority over `AWS_REGION` 
  and can be useful if MODULAR Tables are situated in a different region from 
  the tool that uses MODULAR SDK;
* added functions `utc_iso` and `utc_datetime` instead of `get_iso_timestamp`;

# [1.1.0] - 2022-11-04
* added `customer_id` - `type` index to `Application` model;
* added `key` - `tenant_name` index to `TenantSettings` model;
* added `CUSTODIAN:CUSTOMER` to the list of available Parent types;
* Made `modular.models.pynamodb_extension.pynamodb_to_pymongo_adapter.Result` 
  iterator instead of list;
* updated `pynamodb` version to `5.2.3`;
* fixed bugs with tenant regions;
* added some method to services to query entities in different ways;

## [1.0.0] - 2022-10-03
### Added
    -  Initial version of Modular SDK.
<|MERGE_RESOLUTION|>--- conflicted
+++ resolved
@@ -4,12 +4,11 @@
 The format is based on [Keep a Changelog](https://keepachangelog.com/en/1.0.0/),
 and this project adheres to [Semantic Versioning](https://semver.org/spec/v2.0.0.html).
 
+# [3.3.8] - 2023-11-28
+- add `RIGHTSIZER_LICENSES` application type
+
 # [3.3.7] - 2023-11-28
-<<<<<<< HEAD
-- add `RIGHTSIZER_LICENSES` application type
-=======
 - do not scan parents when we remove application
->>>>>>> 9fc7ced2
 
 # [3.3.6] - 2023-11-14
 - remove K8S application meta dataclass because it's empty
