# Changelog
All notable changes to this project will be documented in this file.

The format is based on [Keep a Changelog](https://keepachangelog.com/en/1.0.0/),
and this project adheres to [Semantic Versioning](https://semver.org/spec/v2.0.0.html).

<<<<<<< HEAD
# [2.3.0] - 2023-09-12
- redid mark_deleted in application_service & parent_service. Now these 
  methods update items in DB. You don't need to call .save() afterwards
- added (temporarily ethereal) application_id index to parent. It's currently 
  not used because it does not exist in DB but once it's added to DB it 
  should be immediately taken to advantage of
- added `cid-s-index` (customer_id, scope) index to Parent model. It's used 
  in order to adjust connections between tenants and parents
- added new public methods to parent_service which use `cid-s-index`:
  - create_all_scope
  - create_tenant_scope
  - get_by_tenant_scope
  - get_by_all_scope
  - get_linked_parent_by_tenant
  - get_linked_parent
  
  and some other methods though they're not that "high level"
- added `deprecated` decorator to mark methods that should not be used

=======
# [2.2.4] - 2023-09-19
- Fix unhandled exception in `get_by_id` method in `JobService`

# [2.2.3] - 2023-09-11
- Fix an issue related to bug in encrypt method in case if parameter was not passed
- Fix an issue related to bug in get_signed_headers method in case if parameter was not passed
- Add `JobService`
>>>>>>> 1540c02c

# [2.2.2] - 2023-08-29
- Fix update action for PynamoTOMondoDBAdapter. Now if you use update, the 
  python instance will be updated as well.
- fix save method for batch_write for PynamoTOMondoDBAdapter
- Fix PynamoTOMondoDBAdapter.count action. Now it can accept
  filter_condition and range_key_condition
- Fix attributes_to_get (UnicodeAttribute is not hashable)

# [2.2.1] - 2023-08-07
- Fix a bug with PynamoTOMondoDBAdapter startswith condition
- add `separators=(",", ":")` to json.dumps to make the payload a bit smaller

# [2.2.0] - 2023-08-03
* add `RIGHTSIZER_LICENSES` parent type
* add `RIGHTSIZER_LICENSES` parent `pid` map key
* add `cloud` and `rate_limit` parameters to 
  `tenant_service.i_get_tenant_by_customer()`

# [2.1.6] - 2023-08-03
* Add `CUSTODIAN_ACCESS` parent type and `CUSTODIAN_ACCESS` tenant parent map 
  type
* Fix a bug when range_key_conditions for NumberAttributes did not work for MongoDB
* Fix google credentials project id
* added `job-started_at-index` GSI to the `ModularJobs` table

# [2.1.5] - 2023-07-26
* Application and Parent models were updated with new attributes:
  * creation timestamp - `ct`
  * update timestamp - `ut`
  * deletion timestamp - `dt`

# [2.1.4] - 2023-06-30
* Update setup.cfg

# [2.1.3] - 2023-06-22
* RabbitMQApplicationMeta: change config user key to `maestro_user`

# [2.1.2] - 2023-06-21
* MaestroRabbitMQTransport: change config user key to `maestro_user`

# [2.1.1] - 2023-06-21
* imports unification: update imports to use `modular_sdk` as a root

# [2.1.0] - 2023-06-14
* fix a bug with mongoDB specific types in PynamoToMongoDB adapter. 
  Now method `from_json` performs the full deep deserialization of MongoDB 
  json the same way it does it to DynamoDB JSON. Unknown types will be proxied.

# [2.0.2] - 2023-05-29
* add `AccessMeta` class which declares common model for access data to 
  another api. It contains host, port, schema and path prefix.

# [2.0.1] - 2023-05-22
* added support of applications with type `RABBITMQ`. Added code to resolve 
  credentials for such application to maestro_credentials_service.
* tenant id is returned in `account_id` attribute instead of `project` in method `get_dto`;
* Add boolean validation for settings with `_ARE_` part in setting name
* Add integer validation for settings which ends with `_LONG` or `_INT`

# [2.0.0] - 2023-05-09
* redundant API of services for the following entities was removed: Application, Parent, Tenant, Region, Customer 

# [1.4.5] - 2023-05-04
* add an ability to assume a chain of roles before querying DynamoDB and SSM. 
  Now `modular_assume_role_arn` can contain a list or role arns, split by `,`
* rewrite `BaseSafeUpdateModel` so that it could handle nested map and 
  list attributes;
* implement `update` for `PynamoToMongoDbAdapter`

# [1.4.4] - 2023-05-03
* deem all the regions where `act` attribute is absent - active within an 
  active tenant
* add an ability to use dynamic account id for applications with type AWS_ROLE

# [1.4.3] - 2023-04-24
* added ability to send a batch of requests 

# [1.4.2] - 2023-04-20
* rework encryption and decryption flow for interaction with M3 Server via RabbitMQ

# [1.4.1] - 2023-04-19
* fixed sqs service: in case `queue_url` is not set to envs a message will 
  not be sent. A warning will be shown;

# [1.4.0] - 2023-04-10
* added `maestro_credentials_service` to retrieve credentials from 
  Maestro Applications;
* added `EnvironmentContext` class to export some environment variables 
  temporarily;

# [1.3.14] - 2023-04-07
* add more parameters to `i_get_parent_by_customer`: `is_deleted`, 
  `meta_conditions`, `limit`, `last_evaluted_key`;
* added `get_parent_id` to `Tenant` model;

# [1.3.13] - 2023-04-05
* add setting deletion date (`dd`) on parent/application delete
* remove conditions converted from PynamoToMongoDBAdapter and write a
  new one which supports all the existing conditions from PynamoDB as
  well as nested attributes.

# [1.3.12] - 2023-03-31
* tenant_service: implement methods to add/remove parent id from 
  tenant parent map (pid)
* add limit and last_evaluated_key attrs to get_tenants_by_parent_id. 
  Optimize parent_service.delete

# [1.3.11] - 2023-03-27
* rework validations for setting service in add/update actions

# [1.3.10] - 2023-03-24
* add `RIGHTSIZER` type to list of supported types of Parent 
* update dependency versions

# [1.3.9] - 2023-03-22
* add `RIGHTSIZER` type to list of supported types of Application 

# [1.3.8] - 2023-03-22
* add `MODULARJobs` table 

# [1.3.7] - 2023-03-21
* fix a bug associated with incorrect group name resolving for setting service

# [1.3.6] - 2023-03-17
* compress message if `compressed` parameter in `_build_message` method is `True`

# [1.3.5] - 2023-03-16
* hide `is_permitted_to_start` check before writing to `Jobs` table
* make `compressed` parameter in `pre_process_request` function optional 

# [1.3.4] - 2023-03-14
* add ability to specify `compressed` header for requests with zipped data
* add `attributes_to_get` param to `i_get_by_dntl` and `i_get_by_acc` functions

# [1.3.3] - 2023-02-22
* add ability to manage Settings collection items via setting service 
* Add log events into rabbit_transport service
* Raise version of the `cryptography` library: 3.4.7 -> 39.0.1

# [1.3.2] - 2023-02-01
* add ability to interact with Maestro server via remote execution service
* refactored a bit, added missing attributes to Application model. 
  Added `ModularAssumeRoleClient` descriptor which simulates boto3 client but 
  uses temp credentials obtained by assuming modular_assume_role_arn;
* Fix bugs with tenants, add an alternative method to create region
  (which does not perform full table scan) (currently experimental, used only by Custodian)
* Remove inner instance from `MODULAR` and use SingletonMeta. This makes to
  code clearer and IDEA hints work
* Added `get_region_by_native_name` to region service;

# [1.3.1] - 2023-01-16
* fix resolving of nested MapAttributes where Python's var name differs from 
  attribute's `attr_name` parameter for Tenant model in MongoDB;
* add `contacts`, `DisplayNameToLowerCloudIndex`, `ProjectIndex` to Tenants model


## [1.3.0] - 2022-12-13
* Add util to trace Jobs execution result 
* Add util to trace Runtime/ScheduleRuntime segment execution result

# [1.2.0] - 2022-11-22
* fix limit and last evaluated key in PynamoDBToPymongoAdapter and refactor a bit
* add `limit` and `last_evaluated_key` params to `i_get_tenant_by_customer` 
  and `scan_tenants` methods in tenant service;
* refactor `BaseModel` and add an ability for potential users of SDK to 
  use the PynamoToMongoAdapter and BaseModel from SDK, providing their 
  MongoDB credentials and url

# [1.1.1] - 2022-11-09
* fixed expiration in cross-account access;
* added `classproperty` decorator to helpers;
* added new possible env `modular_AWS_REGION`. It has priority over `AWS_REGION` 
  and can be useful if MODULAR Tables are situated in a different region from 
  the tool that uses MODULAR SDK;
* added functions `utc_iso` and `utc_datetime` instead of `get_iso_timestamp`;

# [1.1.0] - 2022-11-04
* added `customer_id` - `type` index to `Application` model;
* added `key` - `tenant_name` index to `TenantSettings` model;
* added `CUSTODIAN:CUSTOMER` to the list of available Parent types;
* Made `modular.models.pynamodb_extension.pynamodb_to_pymongo_adapter.Result` 
  iterator instead of list;
* updated `pynamodb` version to `5.2.3`;
* fixed bugs with tenant regions;
* added some method to services to query entities in different ways;

## [1.0.0] - 2022-10-03
### Added
    -  Initial version of Modular SDK.
<|MERGE_RESOLUTION|>--- conflicted
+++ resolved
@@ -4,7 +4,6 @@
 The format is based on [Keep a Changelog](https://keepachangelog.com/en/1.0.0/),
 and this project adheres to [Semantic Versioning](https://semver.org/spec/v2.0.0.html).
 
-<<<<<<< HEAD
 # [2.3.0] - 2023-09-12
 - redid mark_deleted in application_service & parent_service. Now these 
   methods update items in DB. You don't need to call .save() afterwards
@@ -24,7 +23,6 @@
   and some other methods though they're not that "high level"
 - added `deprecated` decorator to mark methods that should not be used
 
-=======
 # [2.2.4] - 2023-09-19
 - Fix unhandled exception in `get_by_id` method in `JobService`
 
@@ -32,7 +30,6 @@
 - Fix an issue related to bug in encrypt method in case if parameter was not passed
 - Fix an issue related to bug in get_signed_headers method in case if parameter was not passed
 - Add `JobService`
->>>>>>> 1540c02c
 
 # [2.2.2] - 2023-08-29
 - Fix update action for PynamoTOMondoDBAdapter. Now if you use update, the 
