# Changelog
All notable changes to this project will be documented in this file.

The format is based on [Keep a Changelog](https://keepachangelog.com/en/1.0.0/),
and this project adheres to [Semantic Versioning](https://semver.org/spec/v2.0.0.html).

<<<<<<< HEAD
## [6.1.0] - 2024-09-09
- Update `pika` library from version `1.0.0b1` to `1.3.2`
- Update `RabbitMqConnection` class to support `pika` version `1.3.2`
- Replace `uuid1` with `uuid4`
=======
## [6.0.1b2] - 2024-09-12
- Dump lib version to `pynamodb==5.3.2` and `dynamodb-json~=1.3`

## [6.0.1b1] - 2024-09-11
- fix rabbitmq bug when a wrong message was consumed aster pushing
>>>>>>> d41f2ed8

## [6.0.0] - 2024-08-20
- Split `SIEM_DEFECT_DOJO` Parent type into:
  - CUSTODIAN_SIEM_DEFECT_DOJO
  - RIGHTSIZER_SIEM_DEFECT_DOJO

## [5.1.7] - 2024-08-20
- added more logs for RabbitMQ connection
- rollback `pika` to fix breaking changes

## [5.1.6] - 2024-08-19
- remove usage of `accN` index for Tenants model. Proxy old methods and attributes to `acc` index

## [5.1.5] - 2024-07-29
- fix `pynamodb` non compatible changes

## [5.1.4] - 2024-07-18
- removed setup.cfg and setup.py. Used pyproject.toml instead.
- changed libs versions to more flexible

## [5.1.3] - 2024-06-09
- added new Application and Parent type: "GCP_CHRONICLE_INSTANCE"

## [5.1.2] - 2024-05-13
- try to load json from vault str values

## [5.1.1] - 2024-03-12
- add pyright config to pyproject.toml
- add values preprocessor to pynamodb_to_pymongo_adapter instead of using 
  workaround with dumping-loading json
- added `is_active` to Customer model
- added `deactivation_date` to Tenant model
- added some additional parameters to ApplicationService.list method
- added some parameters to CustomerService.i_get_customer method
- added some parameters to TenantService.i_get_by_tenant method
- fixe the supported Python versions in README.md and setup.cfg files

## [5.1.0] - 2024-02-13
- Added customer settings and customer settings service

## [5.0.3] - 2024-01-31
- removed `boltons` from requirements

## [5.0.2] - 2024-01-31
- add more parameters to `parent_service.i_list_application_parents` method

## [5.0.1] - 2024-01-26
- fix last_evaluted_key calculating in PynamoTOMondoDBAdapter

## [5.0.0] - 2024-01-25
- Application: switch to using cid-t-index (customer_id/type) from cid-index (customer_id)

## [4.0.3] - 2024-01-24
- Parent service: switch to using application_id index instead of scans

## [4.0.2] - 2024-01-18
- Fix `ct` (creation_timestamp) to store as an int in `Parent` table

## [4.0.1] - 2024-01-15
- Fix `dt` (deletion_timestamp) to store as an int in `Application` and `Parent` tables

## [4.0.0] - 2024-01-11
- Change the models in Python to match the models in Java. Table names:
  * `Application`:
    * Added: `ub` (updated by), `cb`(created by)
  * `Parents`:
    * Added: `ub` (updated by), `cb`(created by)
- Update the logic when creating `Application` and `Parents` items. New fields `ub`
and `cb` are required.

## [3.3.11] - 2023-10-26
- add dry run mode message in meta field when starting job tracer if there is
`dry_run` attribute in event

## [3.3.10] - 2023-12-14
- add optional `consistent_read` argument to the `get_nullable` function
- add the ability to set `component` of `job_tracer` decorator also manually via an argument

## [3.3.9] - 2023-12-08
- add methods for force deletion of Application/Parent

## [3.3.8] - 2023-11-28
- add `RIGHTSIZER_LICENSES` application type

## [3.3.7] - 2023-11-28
- do not scan parents when we remove application

## [3.3.6] - 2023-11-14
- remove K8S application meta dataclass because it's empty

## [3.3.5] - 2023-11-13
- remove not used `K8S_SERVICE_ACCOUNT` application type

## [3.3.4] - 2023-11-13
- fix page size in PynamoToMongoDBAdapter

## [3.3.3] - 2023-11-02
- add `tenant_name` to Parent dto

## [3.3.2] - 2023-10-16
- minor fixes

## [3.3.1] - 2023-10-16
- removed `cid-index` from Parent model

## [3.3.0] - 2023-09-12
- redid mark_deleted in application_service & parent_service. Now these 
  methods update items in DB. You don't need to call .save() afterwards
- added (temporarily ethereal) application_id index to parent. It's currently 
  not used because it does not exist in DB but once it's added to DB it 
  should be immediately taken to advantage of
- added `cid-s-index` (customer_id, scope) index to Parent model. It's used 
  in order to adjust connections between tenants and parents
- added new public methods to parent_service which use `cid-s-index`:
  - create_all_scope
  - create_tenant_scope
  - get_by_tenant_scope
  - get_by_all_scope
  - get_linked_parent_by_tenant
  - get_linked_parent
  
  and some other methods though they're not that "high level"
- added `deprecated` decorator to mark methods that should not be used

## [3.2.0] - 2023-10-03
- Requests signature changed(maestro-user-identifier added to the signature)

## [3.1.0] - 2023-10-03
- Added ThreadLocalStorageService

## [3.0.0] - 2023-09-26
- Added Python 3.10 compatibility
- Updated libraries version
- File setup.cfg brought to compatibility with new setuptools syntax

## [2.2.6] - 2023-09-20
- integrated job service into modular job tracer
- handle Decimal for on-prem update recursively

## [2.2.5] - 2023-09-20
- added `limit` attribute to `i_get_by_tenant` and `i_get_by_key` 
  methods for tenant_settings_service;
- added method `get` to tenant_settings_service
- create an item in MongoDB in case it does not exist after performing .update

## [2.2.4] - 2023-09-19
- Fix unhandled exception in `get_by_id` method in `JobService`

## [2.2.3] - 2023-09-11
- Fix an issue related to bug in encrypt method in case if parameter was not passed
- Fix an issue related to bug in get_signed_headers method in case if parameter was not passed
- Add `JobService`

## [2.2.2] - 2023-08-29
- Fix update action for PynamoTOMondoDBAdapter. Now if you use update, the 
  python instance will be updated as well.
- fix save method for batch_write for PynamoTOMondoDBAdapter
- Fix PynamoTOMondoDBAdapter.count action. Now it can accept
  filter_condition and range_key_condition
- Fix attributes_to_get (UnicodeAttribute is not hashable)

## [2.2.1] - 2023-08-07
- Fix a bug with PynamoTOMondoDBAdapter startswith condition
- add `separators=(",", ":")` to json.dumps to make the payload a bit smaller

## [2.2.0] - 2023-08-03
- add `RIGHTSIZER_LICENSES` parent type
- add `RIGHTSIZER_LICENSES` parent `pid` map key
- add `cloud` and `rate_limit` parameters to 
  `tenant_service.i_get_tenant_by_customer()`

## [2.1.6] - 2023-08-03
- Add `CUSTODIAN_ACCESS` parent type and `CUSTODIAN_ACCESS` tenant parent map 
  type
- Fix a bug when range_key_conditions for NumberAttributes did not work for MongoDB
- Fix google credentials project id
- added `job-started_at-index` GSI to the `ModularJobs` table

## [2.1.5] - 2023-07-26
- Application and Parent models were updated with new attributes:
  - creation timestamp - `ct`
  - update timestamp - `ut`
  - deletion timestamp - `dt`

## [2.1.4] - 2023-06-30
- Update setup.cfg

## [2.1.3] - 2023-06-22
- RabbitMQApplicationMeta: change config user key to `maestro_user`

## [2.1.2] - 2023-06-21
- MaestroRabbitMQTransport: change config user key to `maestro_user`

## [2.1.1] - 2023-06-21
- imports unification: update imports to use `modular_sdk` as a root

## [2.1.0] - 2023-06-14
- fix a bug with mongoDB specific types in PynamoToMongoDB adapter. 
  Now method `from_json` performs the full deep deserialization of MongoDB 
  json the same way it does it to DynamoDB JSON. Unknown types will be proxied.

## [2.0.2] - 2023-05-29
- add `AccessMeta` class which declares common model for access data to 
  another api. It contains host, port, schema and path prefix.

## [2.0.1] - 2023-05-22
- added support of applications with type `RABBITMQ`. Added code to resolve 
  credentials for such application to maestro_credentials_service.
- tenant id is returned in `account_id` attribute instead of `project` in method `get_dto`;
- Add boolean validation for settings with `_ARE_` part in setting name
- Add integer validation for settings which ends with `_LONG` or `_INT`

## [2.0.0] - 2023-05-09
- redundant API of services for the following entities was removed: Application, Parent, Tenant, Region, Customer 

## [1.4.5] - 2023-05-04
- add an ability to assume a chain of roles before querying DynamoDB and SSM. 
  Now `modular_assume_role_arn` can contain a list or role arns, split by `,`
- rewrite `BaseSafeUpdateModel` so that it could handle nested map and 
  list attributes;
- implement `update` for `PynamoToMongoDbAdapter`

## [1.4.4] - 2023-05-03
- deem all the regions where `act` attribute is absent - active within an 
  active tenant
- add an ability to use dynamic account id for applications with type AWS_ROLE

## [1.4.3] - 2023-04-24
- added ability to send a batch of requests 

## [1.4.2] - 2023-04-20
- rework encryption and decryption flow for interaction with M3 Server via RabbitMQ

## [1.4.1] - 2023-04-19
- fixed sqs service: in case `queue_url` is not set to envs a message will 
  not be sent. A warning will be shown;

## [1.4.0] - 2023-04-10
- added `maestro_credentials_service` to retrieve credentials from 
  Maestro Applications;
- added `EnvironmentContext` class to export some environment variables 
  temporarily;

## [1.3.14] - 2023-04-07
- add more parameters to `i_get_parent_by_customer`: `is_deleted`, 
  `meta_conditions`, `limit`, `last_evaluted_key`;
- added `get_parent_id` to `Tenant` model;

## [1.3.13] - 2023-04-05
- add setting deletion date (`dd`) on parent/application delete
- remove conditions converted from PynamoToMongoDBAdapter and write a
  new one which supports all the existing conditions from PynamoDB as
  well as nested attributes.

## [1.3.12] - 2023-03-31
- tenant_service: implement methods to add/remove parent id from 
  tenant parent map (pid)
- add limit and last_evaluated_key attrs to get_tenants_by_parent_id. 
  Optimize parent_service.delete

## [1.3.11] - 2023-03-27
- rework validations for setting service in add/update actions

## [1.3.10] - 2023-03-24
- add `RIGHTSIZER` type to list of supported types of Parent 
- update dependency versions

## [1.3.9] - 2023-03-22
- add `RIGHTSIZER` type to list of supported types of Application 

## [1.3.8] - 2023-03-22
- add `MODULARJobs` table 

## [1.3.7] - 2023-03-21
- fix a bug associated with incorrect group name resolving for setting service

## [1.3.6] - 2023-03-17
- compress message if `compressed` parameter in `_build_message` method is `True`

## [1.3.5] - 2023-03-16
- hide `is_permitted_to_start` check before writing to `Jobs` table
- make `compressed` parameter in `pre_process_request` function optional 

## [1.3.4] - 2023-03-14
- add ability to specify `compressed` header for requests with zipped data
- add `attributes_to_get` param to `i_get_by_dntl` and `i_get_by_acc` functions

## [1.3.3] - 2023-02-22
- add ability to manage Settings collection items via setting service 
- Add log events into rabbit_transport service
- Raise version of the `cryptography` library: 3.4.7 -> 39.0.1

## [1.3.2] - 2023-02-01
- add ability to interact with Maestro server via remote execution service
- refactored a bit, added missing attributes to Application model. 
  Added `ModularAssumeRoleClient` descriptor which simulates boto3 client but 
  uses temp credentials obtained by assuming modular_assume_role_arn;
- Fix bugs with tenants, add an alternative method to create region
  (which does not perform full table scan) (currently experimental, used only by Custodian)
- Remove inner instance from `MODULAR` and use SingletonMeta. This makes to
  code clearer and IDEA hints work
- Added `get_region_by_native_name` to region service;

## [1.3.1] - 2023-01-16
- fix resolving of nested MapAttributes where Python's var name differs from 
  attribute's `attr_name` parameter for Tenant model in MongoDB;
- add `contacts`, `DisplayNameToLowerCloudIndex`, `ProjectIndex` to Tenants model


## [1.3.0] - 2022-12-13
- Add util to trace Jobs execution result 
- Add util to trace Runtime/ScheduleRuntime segment execution result

## [1.2.0] - 2022-11-22
- fix limit and last evaluated key in PynamoDBToPymongoAdapter and refactor a bit
- add `limit` and `last_evaluated_key` params to `i_get_tenant_by_customer` 
  and `scan_tenants` methods in tenant service;
- refactor `BaseModel` and add an ability for potential users of SDK to 
  use the PynamoToMongoAdapter and BaseModel from SDK, providing their 
  MongoDB credentials and url

## [1.1.1] - 2022-11-09
- fixed expiration in cross-account access;
- added `classproperty` decorator to helpers;
- added new possible env `modular_AWS_REGION`. It has priority over `AWS_REGION` 
  and can be useful if MODULAR Tables are situated in a different region from 
  the tool that uses MODULAR SDK;
- added functions `utc_iso` and `utc_datetime` instead of `get_iso_timestamp`;

## [1.1.0] - 2022-11-04
- added `customer_id` - `type` index to `Application` model;
- added `key` - `tenant_name` index to `TenantSettings` model;
- added `CUSTODIAN:CUSTOMER` to the list of available Parent types;
- Made `modular.models.pynamodb_extension.pynamodb_to_pymongo_adapter.Result` 
  iterator instead of list;
- updated `pynamodb` version to `5.2.3`;
- fixed bugs with tenant regions;
- added some method to services to query entities in different ways;

## [1.0.0] - 2022-10-03

### Added
    -  Initial version of Modular SDK.
<|MERGE_RESOLUTION|>--- conflicted
+++ resolved
@@ -4,18 +4,17 @@
 The format is based on [Keep a Changelog](https://keepachangelog.com/en/1.0.0/),
 and this project adheres to [Semantic Versioning](https://semver.org/spec/v2.0.0.html).
 
-<<<<<<< HEAD
-## [6.1.0] - 2024-09-09
+## [6.1.0] - 2024-09-13
 - Update `pika` library from version `1.0.0b1` to `1.3.2`
 - Update `RabbitMqConnection` class to support `pika` version `1.3.2`
 - Replace `uuid1` with `uuid4`
-=======
+- Up lib version to `pynamodb==5.5.1` and `dynamodb-json~=1.4.2`
+
 ## [6.0.1b2] - 2024-09-12
 - Dump lib version to `pynamodb==5.3.2` and `dynamodb-json~=1.3`
 
 ## [6.0.1b1] - 2024-09-11
 - fix rabbitmq bug when a wrong message was consumed aster pushing
->>>>>>> d41f2ed8
 
 ## [6.0.0] - 2024-08-20
 - Split `SIEM_DEFECT_DOJO` Parent type into:
